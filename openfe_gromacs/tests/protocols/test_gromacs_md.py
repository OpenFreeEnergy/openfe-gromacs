# This code is part of OpenFE and is licensed under the MIT license.
# For details, see https://github.com/OpenFreeEnergy/openfe-gromacs
import json
import pathlib
from unittest import mock

import gufe
import pytest
from openff.units import unit as off_unit

import openfe_gromacs
from openfe_gromacs.protocols.gromacs_md.md_methods import (
    GromacsMDProtocol,
    GromacsMDProtocolResult,
    GromacsMDSetupUnit,
)


def test_create_default_settings():
    settings = GromacsMDProtocol.default_settings()

    assert settings


def test_create_default_protocol():
    # this is roughly how it should be created
    protocol = GromacsMDProtocol(
        settings=GromacsMDProtocol.default_settings(),
    )

    assert protocol


def test_serialize_protocol():
    protocol = GromacsMDProtocol(
        settings=GromacsMDProtocol.default_settings(),
    )

    ser = protocol.to_dict()

    ret = GromacsMDProtocol.from_dict(ser)

    assert protocol == ret


def test_create_independent_repeat_ids(benzene_system):
    # if we create two dags each with 3 repeats, they should give 6 repeat_ids
    # this allows multiple DAGs in flight for one Transformation that don't clash on gather
    settings = GromacsMDProtocol.default_settings()
    # Default protocol is 1 repeat, change to 3 repeats
    settings.protocol_repeats = 3
    protocol = GromacsMDProtocol(
        settings=settings,
    )
    dag1 = protocol.create(
        stateA=benzene_system,
        stateB=benzene_system,
        mapping=None,
    )
    dag2 = protocol.create(
        stateA=benzene_system,
        stateB=benzene_system,
        mapping=None,
    )

    repeat_ids = set()
    for u in dag1.protocol_units:
        repeat_ids.add(u.inputs["repeat_id"])
    for u in dag2.protocol_units:
        repeat_ids.add(u.inputs["repeat_id"])
    # This should result in 4 repeat ids per DAG, 1 GromacsMDSetupUnit and
    # 3 GromacsMDRunUnits
    assert len(repeat_ids) == 8


def test_no_SolventComponent(benzene_vacuum_system, tmpdir):
    settings = GromacsMDProtocol.default_settings()
    settings.forcefield_settings.nonbonded_method = "nocutoff"
    p = GromacsMDProtocol(
        settings=settings,
    )

    errmsg = "No SolventComponent provided. This protocol currently"
    with tmpdir.as_cwd():
        with pytest.raises(ValueError, match=errmsg):
            p.create(
                stateA=benzene_vacuum_system,
                stateB=benzene_vacuum_system,
                mapping=None,
            )


@pytest.fixture
def solvent_protocol_dag(benzene_system):
    settings = GromacsMDProtocol.default_settings()
    settings.protocol_repeats = 2
    protocol = GromacsMDProtocol(
        settings=settings,
    )

    return protocol.create(
        stateA=benzene_system,
        stateB=benzene_system,
        mapping=None,
    )


def test_unit_tagging_setup_unit(solvent_protocol_dag, tmpdir):
    # test that executing the Units includes correct generation and repeat info
    dag_units = solvent_protocol_dag.protocol_units
    with mock.patch(
        "openfe_gromacs.protocols.gromacs_md.md_methods.GromacsMDSetupUnit.run",
        return_value={
            "system_gro": "system.gro",
            "system_top": "system.top",
            "mdp_files": ["em.mdp", "nvt.mdp", "npt.mdp"],
        },
    ):
        results = []
        for u in dag_units:
            if type(u) is GromacsMDSetupUnit:
                ret = u.execute(context=gufe.Context(tmpdir, tmpdir))
                results.append(ret)
    repeats = set()
    for ret in results:
        assert isinstance(ret, gufe.ProtocolUnitResult)
        assert ret.outputs["generation"] == 0
        repeats.add(ret.outputs["repeat_id"])
    # repeats are random ints, so check we got 1 individual number
    # (there's only one Setup Unit, even with two repeats)
    assert len(repeats) == 1


def test_dry_run_ffcache_none(benzene_system, monkeypatch, tmp_path_factory):
    settings = GromacsMDProtocol.default_settings()
    settings.output_settings_em.forcefield_cache = None
    settings.simulation_settings_em.nsteps = 10
    settings.simulation_settings_nvt.nsteps = 10
    settings.simulation_settings_npt.nsteps = 1
    settings.simulation_settings_em.rcoulomb = 1.0 * off_unit.nanometer
    settings.simulation_settings_nvt.rcoulomb = 1.0 * off_unit.nanometer
    settings.simulation_settings_npt.rcoulomb = 1.0 * off_unit.nanometer
    protocol = GromacsMDProtocol(
        settings=settings,
    )
    assert protocol.settings.output_settings_em.forcefield_cache is None

    # create DAG from protocol and take first (and only) work unit from within
    dag = protocol.create(
        stateA=benzene_system,
        stateB=benzene_system,
        mapping=None,
    )

    shared_temp = tmp_path_factory.mktemp("shared")
    scratch_temp = tmp_path_factory.mktemp("scratch")
    gufe.protocols.execute_DAG(
        dag,
        shared_basedir=shared_temp,
        scratch_basedir=scratch_temp,
        keep_shared=False,
        n_retries=3,
    )


def test_dry_many_molecules_solvent(
    benzene_many_solv_system, monkeypatch, tmp_path_factory
):
    """
    A basic test flushing "will it work if you pass multiple molecules"
    """
    with pytest.warns(UserWarning, match="Environment variabl"):
        settings = GromacsMDProtocol.default_settings()
        # Only run an EM, no MD, to make the test faster
        settings.simulation_settings_em.nsteps = 1
        settings.simulation_settings_nvt.nsteps = 0
        settings.simulation_settings_npt.nsteps = 0
        settings.simulation_settings_em.rcoulomb = 1.0 * off_unit.nanometer
        protocol = GromacsMDProtocol(
            settings=settings,
        )

        # create DAG from protocol and take first (and only) work unit from within
        dag = protocol.create(
            stateA=benzene_many_solv_system,
            stateB=benzene_many_solv_system,
            mapping=None,
        )

        shared_temp = tmp_path_factory.mktemp("shared")
        scratch_temp = tmp_path_factory.mktemp("scratch")
        gufe.protocols.execute_DAG(
            dag,
            shared_basedir=shared_temp,
            scratch_basedir=scratch_temp,
            keep_shared=False,
            n_retries=3,
        )


class TestProtocolResult:
    @pytest.fixture()
    def protocolresult(self, md_json):
        d = json.loads(md_json, cls=gufe.tokenization.JSON_HANDLER.decoder)

        pr = openfe_gromacs.ProtocolResult.from_dict(d["protocol_result"])

        return pr

    def test_reload_protocol_result(self, md_json):
        d = json.loads(md_json, cls=gufe.tokenization.JSON_HANDLER.decoder)

        pr = GromacsMDProtocolResult.from_dict(d["protocol_result"])

        assert pr

    def test_get_estimate(self, protocolresult):
        est = protocolresult.get_estimate()

        assert est is None

    def test_get_uncertainty(self, protocolresult):
        est = protocolresult.get_uncertainty()

        assert est is None

    def test_get_gro_filename(self, protocolresult):
        gro = protocolresult.get_gro_filename()

        assert isinstance(gro, pathlib.Path)

    def test_get_top_filename(self, protocolresult):
        top = protocolresult.get_top_filename()

        assert isinstance(top, pathlib.Path)

    def test_get_mdp_filenames(self, protocolresult):
        mdps = protocolresult.get_mdp_filenames()

        assert isinstance(mdps, list)
<<<<<<< HEAD
        assert isinstance(mdps[0], pathlib.Path)
=======
        assert isinstance(mdps[0], dict)
        assert all(isinstance(mdp, pathlib.Path) for mdp in mdps[0].values())
>>>>>>> 89fadea9

    def test_get_filenames_em(self, protocolresult):
        dict_file_path = protocolresult.get_filenames_em()
        assert isinstance(dict_file_path, dict)
        assert len(dict_file_path) == 7
        for name, file_path in dict_file_path.items():
            assert isinstance(file_path, list)
            assert len(file_path) == 1
            assert isinstance(file_path[0], pathlib.Path)

    def test_get_gro_em_filename(self, protocolresult):
        file_path = protocolresult.get_gro_em_filenames()

        assert isinstance(file_path, list)
        assert isinstance(file_path[0], pathlib.Path)

    def test_get_xtc_em_filename(self, protocolresult):
        file_path = protocolresult.get_xtc_em_filenames()

        assert isinstance(file_path, list)
        assert isinstance(file_path[0], pathlib.Path)

    def test_get_filenames_nvt(self, protocolresult):
        dict_file_path = protocolresult.get_filenames_nvt()
        assert isinstance(dict_file_path, dict)
        assert len(dict_file_path) == 7
        for name, file_path in dict_file_path.items():
            assert isinstance(file_path, list)
            assert len(file_path) == 1
            assert isinstance(file_path[0], pathlib.Path)

    def test_get_gro_nvt_filenames(self, protocolresult):
        file_path = protocolresult.get_gro_nvt_filenames()

        assert isinstance(file_path, list)
        assert isinstance(file_path[0], pathlib.Path)

    def test_get_xtc_nvt_filenames(self, protocolresult):
        file_path = protocolresult.get_xtc_nvt_filenames()

        assert isinstance(file_path, list)
        assert isinstance(file_path[0], pathlib.Path)

    def test_get_filenames_npt(self, protocolresult):
        dict_file_path = protocolresult.get_filenames_npt()
        assert isinstance(dict_file_path, dict)
        assert len(dict_file_path) == 7
        for name, file_path in dict_file_path.items():
            assert isinstance(file_path, list)
            assert len(file_path) == 1
            assert isinstance(file_path[0], pathlib.Path)

    def test_get_gro_npt_filenames(self, protocolresult):
        file_path = protocolresult.get_gro_npt_filenames()

        assert isinstance(file_path, list)
        assert isinstance(file_path[0], pathlib.Path)

    def test_get_xtc_npt_filenames(self, protocolresult):
        file_path = protocolresult.get_xtc_npt_filenames()

        assert isinstance(file_path, list)
        assert isinstance(file_path[0], pathlib.Path)


class TestProtocolResultMissing:
    @pytest.fixture()
    def protocolresult(self, md_json_no_em):
        d = json.loads(md_json_no_em, cls=gufe.tokenization.JSON_HANDLER.decoder)

        pr = openfe_gromacs.ProtocolResult.from_dict(d["protocol_result"])

        return pr

    def test_reload_protocol_result(self, md_json_no_em):
        d = json.loads(md_json_no_em, cls=gufe.tokenization.JSON_HANDLER.decoder)

        pr = GromacsMDProtocolResult.from_dict(d["protocol_result"])

        assert pr

    def test_get_filenames_em(self, protocolresult):
        dict_file_path = protocolresult.get_filenames_em()
        assert isinstance(dict_file_path, dict)
        assert len(dict_file_path) == 7
        for name, file_path in dict_file_path.items():
            assert isinstance(file_path, type(None))

    def test_get_gro_em_filenames(self, protocolresult):
        file_path = protocolresult.get_gro_em_filenames()

        assert isinstance(file_path, type(None))

    def test_get_xtc_em_filenames(self, protocolresult):
        file_path = protocolresult.get_xtc_em_filenames()

        assert isinstance(file_path, type(None))<|MERGE_RESOLUTION|>--- conflicted
+++ resolved
@@ -238,12 +238,8 @@
         mdps = protocolresult.get_mdp_filenames()
 
         assert isinstance(mdps, list)
-<<<<<<< HEAD
-        assert isinstance(mdps[0], pathlib.Path)
-=======
         assert isinstance(mdps[0], dict)
         assert all(isinstance(mdp, pathlib.Path) for mdp in mdps[0].values())
->>>>>>> 89fadea9
 
     def test_get_filenames_em(self, protocolresult):
         dict_file_path = protocolresult.get_filenames_em()
