--- conflicted
+++ resolved
@@ -41,7 +41,7 @@
 
 class TestGromacsMDProtocol(GufeTokenizableTestsMixin):
     cls = gromacs_md.GromacsMDProtocol
-    key = "GromacsMDProtocol-dac6fd8b3fa26dcff42763515a67f557"
+    key = "GromacsMDProtocol-ec824b46b95c4ee8393d59287cf2feab"
     repr = f"<{key}>"
 
     @pytest.fixture()
@@ -64,11 +64,7 @@
 
 class TestGromacsMDProtocolResult(GufeTokenizableTestsMixin):
     cls = gromacs_md.GromacsMDProtocolResult
-<<<<<<< HEAD
-    key = "GromacsMDProtocolResult-7d0af023b93f9b8d42bbd3289a886875"
-=======
-    key = "GromacsMDProtocolResult-d11eb101c28e59af5150ec45e1961e4d"
->>>>>>> f3b85eeb
+    key = "GromacsMDProtocolResult-ba53ff35cb02f1d9869f22955141e250"
     repr = f"<{key}>"
 
     @pytest.fixture()
