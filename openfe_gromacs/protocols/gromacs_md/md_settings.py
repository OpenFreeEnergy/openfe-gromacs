# This code is part of OpenFE and is licensed under the MIT license.
# For details, see https://github.com/OpenFreeEnergy/openfe-gromacs

"""Settings class for plain MD Protocols using Gromacs + OpenMMTools

This module implements the settings necessary to run MD simulations using
:class:`openfe_gromacs.protocols.gromacs_md.md_methods.py`

"""
from typing import Literal, Optional

import pint
from gufe.settings import OpenMMSystemGeneratorFFSettings, SettingsBaseModel
from openfe.protocols.openmm_utils.omm_settings import (
    IntegratorSettings,
    OpenFFPartialChargeSettings,
    OpenMMEngineSettings,
    OpenMMSolvationSettings,
    Settings,
)
from openff.models.types import FloatQuantity
from openff.units import unit
from pydantic.v1 import validator


class SimulationSettings(SettingsBaseModel):
    """
    Settings for simulations in Gromacs.
    """

    class Config:
        arbitrary_types_allowed = True

    # # # Run control # # #
    nsteps: int = 0
    """
    Maximum number of steps to integrate or minimize, -1 is no maximum
    Default 0
    """
    mass_repartition_factor: int = 1
    """
    Scales the masses of the lightest atoms in the system by this factor to
    the mass mMin. All atoms with a mass lower than mMin also have their mass
    set to that mMin. Default 1 (no mass scaling)
    """

    # # # Neighbor searching # # #
    cutoff_scheme: Literal["verlet"] = "verlet"
    """
    Only allowed option:
    'verlet': Generate a pair list with buffering. The buffer size is
              automatically set based on verlet-buffer-tolerance, unless this
              is set to -1, in which case rlist will be used.
    """
    nstlist: int = 10
    """
    Frequency to update the neighbor list. When dynamics and
    verlet-buffer-tolerance set, nstlist is actually a minimum value and
    gmx mdrun might increase it, unless it is set to 1.
    If set to zero the neighbor list is only constructed once and never updated.
    Default 10.
    """
    rlist: FloatQuantity["nanometer"] = 1 * unit.nanometer
    """
    Cut-off distance for the short-range neighbor list. With dynamics, this is
    by default set by the verlet-buffer-tolerance and
    verlet-buffer-pressure-tolerance options and the value of rlist is ignored.
    """

    # # # Electrostatics # # #
    coulombtype: Literal["cut-off", "ewald", "PME", "P3M-AD", "Reaction-Field"] = "PME"
    """
    Treatment of electrostatics
    Allowed values are:
    'cut-off': Plain cut-off with pair list radius rlist and Coulomb cut-off
           rcoulomb, where rlist >= rcoulomb.
    'ewald': Classical Ewald sum electrostatics.
           The real-space cut-off rcoulomb should be equal to rlist.
    'PME': Fast smooth Particle-Mesh Ewald (SPME) electrostatics. Direct space
           is similar to the Ewald sum, while the reciprocal part is performed
           with FFTs. Grid dimensions are controlled with fourierspacing and
           the interpolation order with pme-order.
    'P3M-AD': Particle-Particle Particle-Mesh algorithm with analytical
           derivative for for long range electrostatic interactions. The
           method and code is identical to SPME, except that the influence
           function is optimized for the grid. This gives a slight increase
           in accuracy.
    'Reaction-Field': Reaction field electrostatics with Coulomb cut-off
           rcoulomb, where rlist >= rvdw. The dielectric constant beyond the
           cut-off is epsilon-rf. The dielectric constant can be set to
           infinity by setting epsilon-rf =0.
    Default 'PME'
    """
    rcoulomb: FloatQuantity["nanometer"] = 1.2 * unit.nanometer
    """"
    The distance for the Coulomb cut-off. Note that with PME this value can be
    increased by the PME tuning in gmx mdrun along with the PME grid spacing.
    Default 1.2 * unit.nanometer
    """

    # # # Van der Waals # # #
    vdwtype: Literal["Cut-off", "PME"] = "Cut-off"
    """
    Treatment of vdW interactions. Allowed options are:
    'Cut-off': Plain cut-off with pair list radius rlist and VdW cut-off rvdw,
    where rlist >= rvdw.
    'PME: Fast smooth Particle-mesh Ewald (SPME) for VdW interactions.
    Default 'Cut-off'.
    """
    vdw_modifier: Literal["Potential-shift", "None"] = "Potential-shift"
    """
    Allowed values are:
    'Potential-shift': Shift the Van der Waals potential by a constant such
        that it is zero at the cut-off.
    'None': Use an unmodified Van der Waals potential. This can be useful when
        comparing energies with those computed with other software.
    """
    rvdw: FloatQuantity["nanometer"] = 1.0 * unit.nanometer
    """
    Distance for the LJ or Buckingham cut-off. Default 1 * unit.nanometer
    """
    DispCorr: Literal["no", "EnerPres", "Ener"] = "EnerPres"
    """
    Allowed values are:
    'no': Don’t apply any correction
    'EnerPres': Apply long range dispersion corrections for Energy and Pressure.
    'Ener': Apply long range dispersion corrections for Energy only.
    Default 'EnerPres'
    """

    # # # Ewald # # #
    pme_order: int = 4
    """
    The number of grid points along a dimension to which a charge is mapped.
    The actual order of the PME interpolation is one less, e.g. the default of
    4 gives cubic interpolation. Supported values are 3 to 12 (max 8 for
    P3M-AD). When running in parallel, it can be worth to switch to 5 and
    simultaneously increase the grid spacing. Note that on the CPU only values
    4 and 5 have SIMD acceleration and GPUs only support the value 4.
    Default 4.
    """
    ewald_rtol: float = 1e-5
    """
    The relative strength of the Ewald-shifted direct potential at rcoulomb is
    given by ewald-rtol. Decreasing this will give a more accurate direct sum,
    but then you need more wave vectors for the reciprocal sum.
    Default 1e-5
    """

    # # # Bonds # # #
    constraints: Literal[
        "none", "h-bonds", "all-bonds", "h-angles", "all-angles"
    ] = "h-bonds"
    """
    Controls which bonds in the topology will be converted to rigid holonomic
    constraints. Note that typical rigid water models do not have bonds, but
    rather a specialized [settles] directive, so are not affected by this
    keyword. Allowed values are:
    'none': No bonds converted to constraints.
    'h-bonds': Convert the bonds with H-atoms to constraints.
    'all-bonds': Convert all bonds to constraints.
    'h-angles': Convert all bonds to constraints and convert the angles that
        involve H-atoms to bond-constraints.
    'all-angles': Convert all bonds to constraints and all angles to
         bond-constraints.
    Default 'h-bonds'
    """
    constraint_algorithm: Literal["lincs", "shake"] = "lincs"
    """
    Chooses which solver satisfies any non-SETTLE holonomic constraints.
    Allowed values are:
    'lincs': LINear Constraint Solver. With domain decomposition the parallel
        version P-LINCS is used. The accuracy in set with lincs-order, which
        sets the number of matrices in the expansion for the matrix inversion.
        After the matrix inversion correction the algorithm does an iterative
        correction to compensate for lengthening due to rotation. The number of
        such iterations can be controlled with lincs-iter. The root mean square
        relative constraint deviation is printed to the log file every nstlog
        steps. If a bond rotates more than lincs-warnangle in one step, a
        warning will be printed both to the log file and to stderr.
        LINCS should not be used with coupled angle constraints.
    'shake': SHAKE is slightly slower and less stable than LINCS, but does work
        with angle constraints. The relative tolerance is set with shake-tol,
        0.0001 is a good value for “normal” MD. SHAKE does not support
        constraints between atoms on different decomposition domains, so it can
        only be used with domain decomposition when so-called update-groups are
        used, which is usally the case when only bonds involving hydrogens are
        constrained. SHAKE can not be used with energy minimization.
    Default 'lincs'
    """
    shake_tol: float = 0.0001
    """ Relative tolerance for SHAKE. Default 0.0001. """
    lincs_order: int = 12
    """
    Highest order in the expansion of the constraint coupling matrix. When
    constraints form triangles, an additional expansion of the same order is
    applied on top of the normal expansion only for the couplings within such
    triangles. For “normal” MD simulations an order of 4 usually suffices, 6 is
    needed for large time-steps with virtual sites or BD. For accurate energy
    minimization in double precision an order of 8 or more might be required.
    Note that in single precision an order higher than 6 will often lead to
    worse accuracy due to amplification of rounding errors. Default 12.
    """
    lincs_iter: int = 1
    """
    Number of iterations to correct for rotational lengthening in LINCS.
    Default 1.
    """

    @validator(
        "nsteps",
        "nstlist",
        "rlist",
        "rcoulomb",
        "rvdw",
        "ewald_rtol",
        "shake_tol",
        "lincs_order",
        "lincs_iter",
    )
    def must_be_positive_or_zero(cls, v):
        if v < 0:
            errmsg = (
                "Settings nsteps, nstlist, rlist, rcoulomb, rvdw, ewald_rtol, "
                "shake_tol, lincs_order, and lincs_iter"
                f" must be zero or positive values, got {v}."
            )
            raise ValueError(errmsg)
        return v

    @validator("mass_repartition_factor")
    def must_be_positive(cls, v):
        if v <= 0:
            errmsg = f"mass_repartition_factor must be positive values, got {v}."
            raise ValueError(errmsg)
        return v

    @validator("pme_order")
    def must_be_between_3_12(cls, v):
        if not 3 <= v <= 12:
            errmsg = f"pme_order must be between 3 and 12, got {v}."
            raise ValueError(errmsg)
        return v

<<<<<<< HEAD
    @validator("dt")
    def is_time(cls, v):
        if not v.is_compatible_with(unit.picosecond):
            raise ValueError("dt must be in time units (i.e. picoseconds)")
        return v

=======
>>>>>>> 3124bc12
    @validator("rlist", "rcoulomb", "rvdw")
    def is_distance(cls, v):
        if not v.is_compatible_with(unit.nanometer):
            raise ValueError(
                "rlist, rcoulomb, and rvdw must be in distance "
                "units (i.e. nanometers)"
            )
<<<<<<< HEAD
        return v

    @validator("ref_t", "gen_temp")
    def is_temperature(cls, v):
        if not v.is_compatible_with(unit.kelvin):
            raise ValueError(
                "ref_t and gen_temp must be in temperature units (i.e. kelvin)"
            )
        return v

    @validator("ref_p")
    def is_pressure(cls, v):
        if not v.is_compatible_with(unit.bar):
            raise ValueError("ref_p must be in pressure units (i.e. bar)")
        return v

    @validator("integrator")
    def supported_integrator(cls, v):
        supported = ["md", "sd", "steep"]
        if v.lower() not in supported:
            errmsg = (
                "Only the following sampler_method values are "
                f"supported: {supported}, got {v}"
            )
            raise ValueError(errmsg)
=======
>>>>>>> 3124bc12
        return v


class OutputSettings(SettingsBaseModel):
    """ "
    Output Settings for simulations run using Gromacs
    """

    forcefield_cache: Optional[str] = "db.json"
    """
    Filename for caching small molecule residue templates so they can be
    later reused.
    """
    mdp_file: str = "em.mdp"
    """
    Filename for the mdp file for running simulations in Gromacs.
    Default 'em.mdp'
    """
    tpr_file: str = "em.tpr"
    """
    Filename for the tpr file for running simulations in Gromacs.
    Default 'em.tpr'
    """
    gro_file: str = "em.gro"
    """
    Filename for the output .gro file from a Gromacs run.
    Default 'em.gro'
    """
    edr_file: str = "em.edr"
    """
    Filename for the output energy (.edr) file from a Gromacs simulation.
    Default 'em.edr'
    """
    log_file: str = "em.log"
    """
    Filename for the output .log file from a Gromacs simulation.
    Default 'em.tpr'
    """
    trr_file: str = "em.trr"
    """
    Filename for the output trajectory (.trr) file from a Gromacs simulation.
    Default 'em.trr'
    """
    xtc_file: str = "em.xtc"
    """
    Filename for the output trajectory file (.xtc) from a Gromacs simulation.
    Default 'em.xtc'
    """
    cpt_file: str = "em.cpt"
    """
    Filename for the checkpoint file (.cpt) from a Gromacs simulation.
    Default 'em.cpt'
    """
    nstxout: int = 0
    """
    Number of steps that elapse between writing coordinates to the output
    trajectory file (trr), the last coordinates are always written unless 0,
    which means coordinates are not written into the trajectory file.
    Default 0.
    """
    nstvout: int = 0
    """
    Number of steps that elapse between writing velocities to the output
    trajectory file (trr), the last velocities are always written unless 0,
    which means velocities are not written into the trajectory file.
    Default 0.
    """
    nstfout: int = 0
    """
    Number of steps that elapse between writing forces to the output trajectory
    file (trr), the last forces are always written, unless 0, which means
    forces are not written into the trajectory file.
    Default 0.
    """
    nstlog: int = 1000
    """
    Number of steps that elapse between writing energies to the log file, the
    last energies are always written. Default 1000.
    """
    nstcalcenergy: int = 100
    """
    Number of steps that elapse between calculating the energies, 0 is never.
    This option is only relevant with dynamics. This option affects the
    performance in parallel simulations, because calculating energies requires
    global communication between all processes which can become a bottleneck at
    high parallelization. Default 100.
    """
    nstenergy: int = 1000
    """"
    Number of steps that elapse between writing energies to energy file, the
    last energies are always written, should be a multiple of nstcalcenergy.
    Note that the exact sums and fluctuations over all MD steps modulo
    nstcalcenergy are stored in the energy file, so gmx energy can report
    exact energy averages and fluctuations also when nstenergy > 1
    """
    nstxout_compressed: int = 0
    """
    Number of steps that elapse between writing position coordinates using
    lossy compression (xtc file), 0 for not writing compressed coordinates
    output. Default 0.
    """
    compressed_x_precision: int = 1000
    """
    Precision with which to write to the compressed trajectory file.
    Default 1000.
    """
    compressed_x_grps: str = ""
    """
    Group(s) to write to the compressed trajectory file, by default the whole
    system is written (if nstxout-compressed > 0).
    """
    energygrps: str = ""
    """
    Group(s) for which to write to write short-ranged non-bonded potential
    energies to the energy file (not supported on GPUs)
    """

    @validator(
        "nstxout",
        "nstvout",
        "nstfout",
        "nstlog",
        "nstcalcenergy",
        "nstenergy",
        "nstxout_compressed",
        "compressed_x_precision",
    )
    def must_be_positive_or_zero(cls, v):
        if v < 0:
            errmsg = (
                "nstxout, nstvout, nstfout, nstlog, nstcalcenergy, nstenergy, "
                "nstxout_compressed, and compressed_x_precision must be zero "
                f"or positive values, got {v}."
            )
            raise ValueError(errmsg)
        return v


class EMSimulationSettings(SimulationSettings):
    """
    Settings for energy minimization.
    """

    integrator: Literal["steep"] = "steep"
    """
    Method for energy minimization.
    Allowed value is:
    'steep': A steepest descent algorithm for energy minimization.
    """

    @validator("integrator")
    def supported_integrator(cls, v):
        supported = ["steep"]
        if v.lower() not in supported:
            errmsg = (
                "Only the following sampler_method values are "
                f"supported: {supported}, got {v}"
            )
            raise ValueError(errmsg)
        return v


class EMOutputSettings(OutputSettings):
    """
    Output Settings for the energy minimization.
    """


class MDSimulationSettings(SimulationSettings):
    """
    Settings for MD simulations
    """

    integrator: Literal["md", "sd"] = "sd"
    """
    MD integrators and other algorithms (steep for energy minimization).
    Allowed values are:
    'md': a leap-frog integrator
    'sd': A leap-frog stochastic dynamics integrator. Note that when using this
          integrator the parameters tcoupl and nsttcouple are ignored.
    """
    dt: FloatQuantity["picosecond"] = 0.002 * unit.picosecond
    """
    Time step for integration (only makes sense for time-based integrators).
    Default 0.002 * unit.picosecond
    """

    # # # Langevin dynamics # # #
    ld_seed: int = -1
    """
    Integer used to initialize random generator for thermal noise for
    stochastic and Brownian dynamics. When ld-seed is set to -1,
    a pseudo random seed is used. Default -1.
    """

    # # # Temperature coupling # # #
    tcoupl: Literal[
        "no", "berendsen", "nose-hoover", "andersen", "andersen-massive", "v-rescale"
    ] = "no"
    """
    Temperature coupling options. Note that tcoupl will be ignored when the
    'sd' integrator is used.
    Allowed values are:
    'no': No temperature coupling.
    'berendsen': Temperature coupling with a Berendsen thermostat to a bath
        with temperature ref-t, with time constant tau-t. Several groups can be
        coupled separately, these are specified in the tc-grps field separated
        by spaces. This is a historical thermostat needed to be able to
        reproduce previous simulations, but we strongly recommend not to use
        it for new production runs.
    'nose-hoover': Temperature coupling using a Nose-Hoover extended ensemble.
        The reference temperature and coupling groups are selected as above,
        but in this case tau-t controls the period of the temperature
        fluctuations at equilibrium, which is slightly different from a
        relaxation time. For NVT simulations the conserved energy quantity is
        written to the energy and log files.
    'andersen': Temperature coupling by randomizing a fraction of the particle
        velocities at each timestep. Reference temperature and coupling groups
        are selected as above. tau-t is the average time between randomization
        of each molecule. Inhibits particle dynamics somewhat, but little or no
        ergodicity issues. Currently only implemented with velocity Verlet, and
        not implemented with constraints.
    'andersen-massive': Temperature coupling by randomizing velocities of all
        particles at infrequent timesteps. Reference temperature and coupling
        groups are selected as above. tau-t is the time between randomization
        of all molecules. Inhibits particle dynamics somewhat, but little or
        no ergodicity issues. Currently only implemented with velocity Verlet.
    'v-rescale': Temperature coupling using velocity rescaling with a
        stochastic term (JCP 126, 014101). This thermostat is similar to
        Berendsen coupling, with the same scaling using tau-t, but the
        stochastic term ensures that a proper canonical ensemble is generated.
        The random seed is set with ld-seed. This thermostat works correctly
        even for tau-t =0. For NVT simulations the conserved energy quantity
        is written to the energy and log file.
    Default 'no' (for the default integrator, 'sd', this option is ignored).
    """
    ref_t: FloatQuantity["kelvin"] = 298.15 * unit.kelvin
    """
    Reference temperature for coupling (one for each group in tc-grps).
    Default 298.15 * unit.kelvin
    """

    # # # Pressure coupling # # #
    pcoupl: Literal["no", "berendsen", "C-rescale", "Parrinello-Rahman"] = "no"
    """
    Options for pressure coupling (barostat). Allowed values are:
    'no': No pressure coupling. This means a fixed box size.
    'berendsen': Exponential relaxation pressure coupling with time constant
        tau-p. The box is scaled every nstpcouple steps. This barostat does not
        yield a correct thermodynamic ensemble; it is only included to be able
        to reproduce previous runs, and we strongly recommend against using it
        for new simulations.
    'C-rescale': Exponential relaxation pressure coupling with time constant
        tau-p, including a stochastic term to enforce correct volume
        fluctuations. The box is scaled every nstpcouple steps. It can be used
        for both equilibration and production.
    'Parrinello-Rahman': Extended-ensemble pressure coupling where the box
        vectors are subject to an equation of motion. The equation of motion
        for the atoms is coupled to this. No instantaneous scaling takes place.
        As for Nose-Hoover temperature coupling the time constant tau-p is the
        period of pressure fluctuations at equilibrium.
    Default 'no'.
    """
    ref_p: FloatQuantity["bar"] = 1.01325 * unit.bar
    """
    The reference pressure for coupling. The number of required values is
    implied by pcoupltype. Default 1.01325 * unit.bar.
    """
    refcoord_scaling: Literal["no", "all", "com"] = "no"
    """
    Allowed values are:
    'no': The reference coordinates for position restraints are not modified.
    'all': The reference coordinates are scaled with the scaling matrix of the
        pressure coupling.
    'com': Scale the center of mass of the reference coordinates with the
        scaling matrix of the pressure coupling. The vectors of each reference
        coordinate to the center of mass are not scaled. Only one COM is used,
        even when there are multiple molecules with position restraints.
        For calculating the COM of the reference coordinates in the starting
        configuration, periodic boundary conditions are not taken into account.
    Default 'no'.
    """

    # # # Velocity generation # # #
    gen_vel: Literal["no", "yes"] = "yes"
    """
    Velocity generation. Allowed values are:
    'no': Do not generate velocities. The velocities are set to zero when there
        are no velocities in the input structure file.
    'yes': Generate velocities in gmx grompp according to a Maxwell
        distribution at temperature gen-temp, with random seed gen-seed.
        This is only meaningful with integrator=md.
    Default 'yes'.
    """
    gen_temp: FloatQuantity["kelvin"] = 298.15 * unit.kelvin
    """
    Temperature for Maxwell distribution. Default 298.15 * unit.kelvin.
    """
    gen_seed: int = -1
    """
    Used to initialize random generator for random velocities, when gen-seed is
    set to -1, a pseudo random seed is used. Default -1.
    """

    @validator(
        "ref_t",
        "gen_temp",
    )
    def must_be_positive_or_zero(cls, v):
        if v < 0:
            errmsg = (
                "Settings ref_t, and gen_temp must be zero or positive values,"
                f" got {v}."
            )
            raise ValueError(errmsg)
        return v

    @validator("dt")
    def must_be_positive(cls, v):
        if v <= 0:
            errmsg = f"timestep dt must be positive values, got {v}."
            raise ValueError(errmsg)
        return v

    @validator("dt")
    def is_time(cls, v):
        if not v.is_compatible_with(unit.picosecond):
            raise ValueError("dt must be in time units " "(i.e. picoseconds)")
        return v

    @validator("ref_t", "gen_temp")
    def is_temperature(cls, v):
        if not v.is_compatible_with(unit.kelvin):
            raise ValueError(
                "ref_t and gen_temp must be in temperature units" " (i.e. " "kelvin)"
            )
        return v

    @validator("ref_p")
    def is_pressure(cls, v):
        if not v.is_compatible_with(unit.bar):
            raise ValueError("ref_p must be in pressure units (i.e. bar)")
        return v

    @validator("integrator")
    def supported_integrator(cls, v):
        supported = ["md", "sd"]
        if v.lower() not in supported:
            errmsg = (
                "Only the following sampler_method values are "
                f"supported: {supported}, got {v}"
            )
            raise ValueError(errmsg)
        return v


class NVTSimulationSettings(MDSimulationSettings):
    """
    Settings for MD simulation in the NVT ensemble.
    """

    @validator("pcoupl")
    def has_no_barostat(cls, v):
        # NVT cannot have a barostat
        if v != "no":
            errmsg = f"NVT settings cannot have a barostat, got pcoupl={v}."
            raise ValueError(errmsg)
        return v


class NVTOutputSettings(OutputSettings):
    """
    Output Settings for the MD simulation in the NVT ensemble.
    """


class NPTSimulationSettings(MDSimulationSettings):
    """
    Settings for MD simulation in the NPT ensemble.
    """

    @validator("pcoupl")
    def has_barostat(cls, v):
        # NPT needs a barostat
        if v == "no":
            errmsg = f"NPT settings need a barostat, got pcoupl={v}."
            raise ValueError(errmsg)
        return v


class NPTOutputSettings(OutputSettings):
    """
    Output Settings for the MD simulation in the NPT ensemble.
    """


class FFSettingsOpenMM(OpenMMSystemGeneratorFFSettings):
    """
    Forcefield settings for the creation of the OpenMM system.
    Note: We have to enforce that no constraints are used, or else constrained
    bonds will be removed upon creation of the Interchange object.
    The constraints used in the Gromacs MD simulation can be specified under
    the respective simulation settings.
    """

    @validator("constraints")
    def has_no_constraints(cls, v):
        if v:
            errmsg = (
                "The OpenMM system cannot have constraints, or else the"
                "constrained bonds will be removed from the system upon"
                "creation of the Interchange object. "
                f"Got constraints = {v}."
            )
            raise ValueError(errmsg)
        return v


class GromacsMDProtocolSettings(Settings):
    class Config:
        arbitrary_types_allowed = True

    protocol_repeats: int
    """
    Number of independent MD runs to perform.
    """

    @validator("protocol_repeats")
    def must_be_positive(cls, v):
        if v <= 0:
            errmsg = f"protocol_repeats must be a positive value, got {v}."
            raise ValueError(errmsg)
        return v

    # File names for .gro and .top file
    gro: str
    top: str

    # Things for creating the OpenMM systems
    forcefield_settings: FFSettingsOpenMM
    partial_charge_settings: OpenFFPartialChargeSettings
    solvation_settings: OpenMMSolvationSettings

    # MD Engine things
    engine_settings: OpenMMEngineSettings

    # Sampling State defining things
    integrator_settings: IntegratorSettings

    # Simulation run settings
    simulation_settings_em: EMSimulationSettings
    simulation_settings_nvt: NVTSimulationSettings
    simulation_settings_npt: NPTSimulationSettings

    # Simulations output settings
    output_settings_em: EMOutputSettings
    output_settings_nvt: NVTOutputSettings
    output_settings_npt: NPTOutputSettings<|MERGE_RESOLUTION|>--- conflicted
+++ resolved
@@ -242,15 +242,6 @@
             raise ValueError(errmsg)
         return v
 
-<<<<<<< HEAD
-    @validator("dt")
-    def is_time(cls, v):
-        if not v.is_compatible_with(unit.picosecond):
-            raise ValueError("dt must be in time units (i.e. picoseconds)")
-        return v
-
-=======
->>>>>>> 3124bc12
     @validator("rlist", "rcoulomb", "rvdw")
     def is_distance(cls, v):
         if not v.is_compatible_with(unit.nanometer):
@@ -258,34 +249,6 @@
                 "rlist, rcoulomb, and rvdw must be in distance "
                 "units (i.e. nanometers)"
             )
-<<<<<<< HEAD
-        return v
-
-    @validator("ref_t", "gen_temp")
-    def is_temperature(cls, v):
-        if not v.is_compatible_with(unit.kelvin):
-            raise ValueError(
-                "ref_t and gen_temp must be in temperature units (i.e. kelvin)"
-            )
-        return v
-
-    @validator("ref_p")
-    def is_pressure(cls, v):
-        if not v.is_compatible_with(unit.bar):
-            raise ValueError("ref_p must be in pressure units (i.e. bar)")
-        return v
-
-    @validator("integrator")
-    def supported_integrator(cls, v):
-        supported = ["md", "sd", "steep"]
-        if v.lower() not in supported:
-            errmsg = (
-                "Only the following sampler_method values are "
-                f"supported: {supported}, got {v}"
-            )
-            raise ValueError(errmsg)
-=======
->>>>>>> 3124bc12
         return v
 
 
